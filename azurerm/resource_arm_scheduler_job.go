package azurerm

import (
	"bytes"
	"fmt"
	"log"
	"regexp"
	"strings"
	"time"

	"github.com/Azure/azure-sdk-for-go/services/scheduler/mgmt/2016-03-01/scheduler"
	"github.com/Azure/go-autorest/autorest/date"

	"github.com/hashicorp/terraform/helper/hashcode"
	"github.com/hashicorp/terraform/helper/schema"
	"github.com/hashicorp/terraform/helper/validation"

	"github.com/terraform-providers/terraform-provider-azurerm/azurerm/helpers/set"
	"github.com/terraform-providers/terraform-provider-azurerm/azurerm/helpers/supress"
	"github.com/terraform-providers/terraform-provider-azurerm/azurerm/helpers/validate"
	"github.com/terraform-providers/terraform-provider-azurerm/azurerm/utils"
)

func resourceArmSchedulerJob() *schema.Resource {
	return &schema.Resource{
		Create: resourceArmSchedulerJobCreateUpdate,
		Read:   resourceArmSchedulerJobRead,
		Update: resourceArmSchedulerJobCreateUpdate,
		Delete: resourceArmSchedulerJobDelete,

		Importer: &schema.ResourceImporter{
			State: schema.ImportStatePassthrough,
		},

		Schema: map[string]*schema.Schema{
			"name": {
				Type:     schema.TypeString,
				Required: true,
				ForceNew: true,
				ValidateFunc: validation.StringMatch(
					regexp.MustCompile("^[a-zA-Z][-_a-zA-Z0-9].*$"),
					"Job Collection Name name must start with a letter and contain only letters, numbers, hyphens and underscores.",
				),
			},

			"resource_group_name": resourceGroupNameSchema(),

			"job_collection_name": {
				Type:     schema.TypeString,
				Required: true,
				ForceNew: true,
			},

			//actions
<<<<<<< HEAD
			"action_web": resourceArmSchedulerJobActionWebSchema("action_web",
				[]string{"action_storage_queue"}),
			"action_storage_queue": resourceArmSchedulerJobActionStorageSchema("action_storage_queue",
				[]string{"action_web"}),

			//each action can also be an error action
			"error_action_web": resourceArmSchedulerJobActionWebSchema("error_action_web",
				[]string{"error_action_storage_queue"}),
			"error_action_storage_queue": resourceArmSchedulerJobActionStorageSchema("error_action_storage_queue",
				[]string{"error_action_web"}),
=======
			"action_web": resourceArmSchedulerJobActionWebSchema("action_web"),

			//each action can also be an error action
			"error_action_web": resourceArmSchedulerJobActionWebSchema("error_action_web"),
>>>>>>> 2c9a46aa

			//retry policy
			"retry": {
				Type:     schema.TypeList,
				MinItems: 1,
				MaxItems: 1,
				Optional: true,
				Elem: &schema.Resource{
					Schema: map[string]*schema.Schema{

						//silently fails if the duration is not in the correct format
						//todo validation
						"interval": {
							Type:     schema.TypeString,
							Optional: true,
							Default:  "00:00:30",
						},

						"count": {
							Type:         schema.TypeInt,
							Optional:     true,
							Default:      4,
							ValidateFunc: validation.IntBetween(1, 20),
						},
					},
				},
			},

			//recurrences (schedule in portal, recurrence in API)
			"recurrence": {
				Type:     schema.TypeList,
				MinItems: 1,
				MaxItems: 1,
				Optional: true,
				Elem: &schema.Resource{
					Schema: map[string]*schema.Schema{

						"frequency": {
							Type:             schema.TypeString,
							Required:         true,
							DiffSuppressFunc: supress.CaseDifference,
							ValidateFunc: validation.StringInSlice([]string{
								string(scheduler.Minute),
								string(scheduler.Hour),
								string(scheduler.Day),
								string(scheduler.Week),
								string(scheduler.Month),
							}, true),
						},

						"interval": {
							Type:     schema.TypeInt,
							Optional: true,
							Default:  1, //defaults to 1 in the portal

							//maximum is dynamic:  1 min <= interval * frequency <= 500 days (bounded by JobCollection quotas)
							ValidateFunc: validation.IntAtLeast(1),
						},

						"count": {
							Type:     schema.TypeInt,
							Optional: true,
							//silently fails/produces odd results at >2147483647
							ValidateFunc: validation.IntBetween(1, 2147483647),
						},

						"end_time": {
							Type:             schema.TypeString,
							Optional:         true,
							Computed:         true,
							DiffSuppressFunc: supress.Rfc3339Time,
							ValidateFunc:     validate.Rfc3339Time,
						},

						"minutes": {
							Type:     schema.TypeSet,
							Optional: true,
							MinItems: 1,
							Elem:     &schema.Schema{Type: schema.TypeInt},
							Set:      set.HashInt,
						},

						"hours": {
							Type:     schema.TypeSet,
							Optional: true,
							MinItems: 1,
							Elem:     &schema.Schema{Type: schema.TypeInt},
							Set:      set.HashInt,
						},

						"week_days": { //used with weekly
							Type:          schema.TypeSet,
							Optional:      true,
							ConflictsWith: []string{"recurrence.0.month_days", "recurrence.0.monthly_occurrences"},
							MinItems:      1,
							Elem:          &schema.Schema{Type: schema.TypeString},
							//the constants are title cased but the API returns all lowercase
							//so lets ignore the case
							Set: set.HashStringIgnoreCase,
						},

						"month_days": { //used with monthly, -1, 1- must be between 1/31
							Type:          schema.TypeSet,
							Optional:      true,
							ConflictsWith: []string{"recurrence.0.week_days", "recurrence.0.monthly_occurrences"},
							MinItems:      1,
							Elem:          &schema.Schema{Type: schema.TypeInt},
							Set:           set.HashInt,
						},

						"monthly_occurrences": {
							Type:          schema.TypeSet,
							Optional:      true,
							ConflictsWith: []string{"recurrence.0.week_days", "recurrence.0.month_days"},
							MinItems:      1,
							Set:           resourceAzureRMSchedulerJobMonthlyOccurrenceHash,
							Elem: &schema.Resource{
								Schema: map[string]*schema.Schema{
									"day": { // DatOfWeek (sunday monday)
										Type:     schema.TypeString,
										Required: true,
									},
									"occurrence": { //-5 - 5, not 0
										Type:     schema.TypeInt,
										Required: true,
									},
								},
							},
						},
					},
				},
			},

			"start_time": {
				Type:             schema.TypeString,
				Optional:         true,
				Default:          time.Now().Format(time.RFC3339), //default to now
				DiffSuppressFunc: supress.Rfc3339Time,
				ValidateFunc:     validate.Rfc3339Time, //times in the past just start immediately
			},

			"state": {
				Type:             schema.TypeString,
				Optional:         true,
				Computed:         true,
				DiffSuppressFunc: supress.CaseDifference,
				ValidateFunc: validation.StringInSlice([]string{
					string(scheduler.JobStateEnabled),
					string(scheduler.JobStateDisabled),
					// JobStateFaulted & JobStateCompleted are also possible, but silly
				}, true),
			},

			//status
			"execution_count": {
				Type:     schema.TypeInt,
				Computed: true,
			},
			"failure_count": {
				Type:     schema.TypeInt,
				Computed: true,
			},
			"faulted_count": {
				Type:     schema.TypeInt,
				Computed: true,
			},
			"last_execution_time": {
				Type:     schema.TypeString,
				Computed: true,
			},
			"next_execution_time": {
				Type:     schema.TypeString,
				Computed: true,
			},
		},

		CustomizeDiff: resourceArmSchedulerJobCustomizeDiff,
	}
}

func resourceArmSchedulerJobActionWebSchema(propertyName string, conflictsWith []string) *schema.Schema {
	return &schema.Schema{
		Type:          schema.TypeList,
		MinItems:      1,
		MaxItems:      1,
		Optional:      true,
		ConflictsWith: conflictsWith,
		Elem: &schema.Resource{
			Schema: map[string]*schema.Schema{

				// we can determine the type (HTTP/HTTPS) from the url
				// but we need to make sure the url starts with http/https
				// both so we can determine the type and as azure requires it
				"url": {
					Type:             schema.TypeString,
					Optional:         true,
					DiffSuppressFunc: supress.CaseDifference,
					ValidateFunc:     validate.Url,
				},

				"method": {
					Type:     schema.TypeString,
					Optional: true,
					//DiffSuppressFunc: ignoreCaseDiffSuppressFunc,
					Default: "Get", //todo have a default or force user to pick?
					ValidateFunc: validation.StringInSlice([]string{
						"Get", "Put", "Post", "Delete",
					}, true),
				},

				//only valid/used when action type is put
				"body": {
					Type:     schema.TypeString,
					Optional: true,
				},

				"headers": {
					Type:     schema.TypeMap,
					Optional: true,
				},

				//authentication requires HTTPS
				"authentication_basic": {
					Type:     schema.TypeList,
					MinItems: 1,
					MaxItems: 1,
					Optional: true,
					ConflictsWith: []string{
						fmt.Sprintf("%s.0.authentication_certificate", propertyName),
						fmt.Sprintf("%s.0.authentication_active_directory", propertyName),
					},
					Elem: &schema.Resource{
						Schema: map[string]*schema.Schema{
							"username": {
								Type:     schema.TypeString,
								Required: true,
							},

							"password": {
								Type:      schema.TypeString,
								Required:  true,
								Sensitive: true,
							},
						},
					},
				},

				"authentication_certificate": {
					Type:     schema.TypeList,
					Optional: true,
					MinItems: 1,
					MaxItems: 1,
					ConflictsWith: []string{
						fmt.Sprintf("%s.0.authentication_basic", propertyName),
						fmt.Sprintf("%s.0.authentication_active_directory", propertyName),
					},
					Elem: &schema.Resource{
						Schema: map[string]*schema.Schema{
							"pfx": {
								Type:      schema.TypeString,
								Required:  true,
								Sensitive: true, //sensitive & shortens diff
							},

							"password": {
								Type:      schema.TypeString,
								Required:  true,
								Sensitive: true,
							},

							"thumbprint": {
								Type:     schema.TypeString,
								Computed: true,
							},

							"expiration": {
								Type:     schema.TypeString,
								Computed: true,
							},

							"subject_name": {
								Type:     schema.TypeString,
								Computed: true,
							},
						},
					},
				},

				"authentication_active_directory": {
					Type:     schema.TypeList,
					Optional: true,
					MinItems: 1,
					MaxItems: 1,
					ConflictsWith: []string{
						fmt.Sprintf("%s.0.authentication_basic", propertyName),
						fmt.Sprintf("%s.0.authentication_certificate", propertyName),
					},
					Elem: &schema.Resource{
						Schema: map[string]*schema.Schema{
							"tenant_id": {
								Type:     schema.TypeString,
								Required: true,
							},

							"client_id": {
								Type:     schema.TypeString,
								Required: true,
							},

							"secret": {
								Type:      schema.TypeString,
								Required:  true,
								Sensitive: true,
							},

							"audience": {
								Type:     schema.TypeString,
								Optional: true,
								Default:  "https://management.core.windows.net/",
							},
						},
					},
				},
			},
		},
	}
}

func resourceArmSchedulerJobActionStorageSchema(propertyName string, conflictsWith []string) *schema.Schema {
	return &schema.Schema{
		Type:          schema.TypeList,
		MinItems:      1,
		MaxItems:      1,
		Optional:      true,
		ConflictsWith: conflictsWith,
		Elem: &schema.Resource{
			Schema: map[string]*schema.Schema{

				"storage_account_name": {
					Type:             schema.TypeString,
					Required:         true,
					DiffSuppressFunc: supress.CaseDifference,
					ValidateFunc:     validateArmStorageAccountName,
				},

				"storage_queue_name": {
					Type:             schema.TypeString,
					Required:         true,
					DiffSuppressFunc: supress.CaseDifference,
					ValidateFunc:     validateArmStorageQueueName,
				},

				"sas_token": {
					Type:     schema.TypeString,
					Required: true,
				},

				"message": {
					Type:     schema.TypeString,
					Optional: true,
				},
			},
		},
	}
}

func resourceArmSchedulerJobCustomizeDiff(diff *schema.ResourceDiff, v interface{}) error {

	_, hasWeb := diff.GetOk("action_web")
<<<<<<< HEAD
	_, hasStorage := diff.GetOk("action_storage_queue")
	if !hasWeb && !hasStorage {
		return fmt.Errorf("One of `action_web`, `action_servicebus` or `action_storage_queue` must be set")
=======
	if !hasWeb {
		return fmt.Errorf("One of `action_web`, `action_servicebus` or `action_storagequeue` must be set")
>>>>>>> 2c9a46aa
	}

	if b, ok := diff.GetOk("recurrence"); ok {
		if recurrence, ok := b.([]interface{})[0].(map[string]interface{}); ok {

			//if neither count nor end time is set the API will silently fail
			_, hasCount := recurrence["count"]
			_, hasEnd := recurrence["end_time"]
			if !hasCount && !hasEnd {
				return fmt.Errorf("One of `count` or `end_time` must be set for the 'recurrence' block.")
			}

			if v, ok := recurrence["minutes"].(*schema.Set); ok {
				for _, e := range v.List() {
					//leverage existing function, validates type and value
					if _, errors := validation.IntBetween(0, 59)(e, "minutes"); len(errors) > 0 {
						return errors[0]
					}
				}
			}

			if v, ok := recurrence["hours"].(*schema.Set); ok {
				for _, e := range v.List() {
					//leverage existing function, validates type and value
					if _, errors := validation.IntBetween(0, 23)(e, "hours"); len(errors) > 0 {
						return errors[0]
					}
				}
			}

			if v, ok := recurrence["week_days"].(*schema.Set); ok {
				for _, e := range v.List() {
					//leverage existing function, validates type and value
					if _, errors := validation.StringInSlice([]string{
						string(scheduler.Monday),
						string(scheduler.Tuesday),
						string(scheduler.Wednesday),
						string(scheduler.Thursday),
						string(scheduler.Friday),
						string(scheduler.Saturday),
						string(scheduler.Sunday),
					}, true)(e, "week_days"); len(errors) > 0 {
						return errors[0] //string in slice can only return one
					}
				}
			}

			if v, ok := recurrence["month_days"].(*schema.Set); ok {
				for _, e := range v.List() {
					v := e.(int)
					if (-31 < v && v > 31) && v != 0 {
						return fmt.Errorf("expected 'month_days' to be in the range (-31 - 31) excluding 0, got %d", v)
					}
				}
			}
		}
	}

	return nil
}

func resourceArmSchedulerJobCreateUpdate(d *schema.ResourceData, meta interface{}) error {
	client := meta.(*ArmClient).schedulerJobsClient
	ctx := meta.(*ArmClient).StopContext

	name := d.Get("name").(string)
	resourceGroup := d.Get("resource_group_name").(string)
	jobCollection := d.Get("job_collection_name").(string)

	job := scheduler.JobDefinition{
		Properties: &scheduler.JobProperties{
			Action: &scheduler.JobAction{},
		},
	}

	log.Printf("[DEBUG] Creating/updating Scheduler Job %q (resource group %q)", name, resourceGroup)

	//action
	if b, ok := d.GetOk("action_web"); ok {
		job.Properties.Action.Request, job.Properties.Action.Type = expandAzureArmSchedulerJobActionRequest(b)
<<<<<<< HEAD
	} else if b, ok := d.GetOk("action_storage_queue"); ok {
		job.Properties.Action.QueueMessage = expandAzureArmSchedulerJobActionStorage(b)
		job.Properties.Action.Type = scheduler.StorageQueue
=======
>>>>>>> 2c9a46aa
	}

	//error action
	if b, ok := d.GetOk("error_action_web"); ok {
		job.Properties.Action.ErrorAction = &scheduler.JobErrorAction{}
		job.Properties.Action.ErrorAction.Request, job.Properties.Action.ErrorAction.Type = expandAzureArmSchedulerJobActionRequest(b)
	} else if b, ok := d.GetOk("error_action_web"); ok {
		job.Properties.Action.ErrorAction = &scheduler.JobErrorAction{}
		job.Properties.Action.ErrorAction.QueueMessage = expandAzureArmSchedulerJobActionStorage(b)
		job.Properties.Action.ErrorAction.Type = scheduler.StorageQueue
	}

	//retry policy
	if b, ok := d.GetOk("retry"); ok {
		job.Properties.Action.RetryPolicy = expandAzureArmSchedulerJobActionRetry(b)
	} else {
		job.Properties.Action.RetryPolicy = &scheduler.RetryPolicy{
			RetryType: scheduler.None,
		}
	}

	//schedule (recurrence)
	if b, ok := d.GetOk("recurrence"); ok {
		job.Properties.Recurrence = expandAzureArmSchedulerJobRecurrence(b)
	}

	//start time
	startTime, err := time.Parse(time.RFC3339, d.Get("start_time").(string))
	if err != nil {
		return fmt.Errorf("Error parsing start time (%s) for job %q (Resource Group %q): %+v", d.Get("start_time"), name, resourceGroup, err)
	}
	job.Properties.StartTime = &date.Time{Time: startTime}

	//state
	if state, ok := d.GetOk("state"); ok {
		job.Properties.State = scheduler.JobState(state.(string))
	}

	resp, err := client.CreateOrUpdate(ctx, resourceGroup, jobCollection, name, job)
	if err != nil {
		return fmt.Errorf("Error creating/updating Scheduler Job %q (Resource Group %q): %+v", name, resourceGroup, err)
	}

	d.SetId(*resp.ID)

	return resourceArmSchedulerJobPopulate(d, resourceGroup, jobCollection, &resp)
}

func resourceArmSchedulerJobRead(d *schema.ResourceData, meta interface{}) error {
	client := meta.(*ArmClient).schedulerJobsClient
	ctx := meta.(*ArmClient).StopContext

	id, err := parseAzureResourceID(d.Id())
	if err != nil {
		return err
	}

	name := id.Path["jobs"]
	resourceGroup := id.ResourceGroup
	jobCollection := id.Path["jobCollections"]

	log.Printf("[DEBUG] Reading Scheduler Job %q (resource group %q)", name, resourceGroup)

	job, err := client.Get(ctx, resourceGroup, jobCollection, name)
	if err != nil {
		if utils.ResponseWasNotFound(job.Response) {
			d.SetId("")
			return nil
		}

		return fmt.Errorf("Error making Read request on Scheduler Job %q (Resource Group %q): %+v", name, resourceGroup, err)
	}

	return resourceArmSchedulerJobPopulate(d, resourceGroup, jobCollection, &job)
}

func resourceArmSchedulerJobPopulate(d *schema.ResourceData, resourceGroup string, jobCollection string, job *scheduler.JobDefinition) error {

	//standard properties
	name := strings.Split(*job.Name, "/")[1] //job.Name is actually "{job_collection_name}/{job_name}
	d.Set("name", name)
	d.Set("resource_group_name", resourceGroup)
	d.Set("job_collection_name", jobCollection)

	//check & get properties
	properties := job.Properties
	if properties == nil {
		return fmt.Errorf("job properties is nil")
	}

	//action
	action := properties.Action
	if action == nil {
		return fmt.Errorf("job action is nil")
	}
	actionType := strings.ToLower(string(action.Type))
	if strings.EqualFold(actionType, string(scheduler.HTTP)) || strings.EqualFold(actionType, string(scheduler.HTTPS)) {
		d.Set("action_web", flattenAzureArmSchedulerJobActionRequest(action.Request, d.Get("action_web")))
	} else if strings.EqualFold(actionType, string(scheduler.StorageQueue)) {
		d.Set("action_storage_queue", flattenAzureArmSchedulerJobActionStorage(action.QueueMessage, d.Get("action_storage_queue")))
	} else {
		return fmt.Errorf("Unknown job type %q for scheduler job %q action (Resource Group %q)", action.Type, name, resourceGroup)
	}

	//error action
	if errorAction := action.ErrorAction; errorAction != nil {
		if strings.EqualFold(actionType, string(scheduler.HTTP)) || strings.EqualFold(actionType, string(scheduler.HTTPS)) {
			d.Set("error_action_web", flattenAzureArmSchedulerJobActionRequest(errorAction.Request, d.Get("error_action_web")))
		} else if strings.EqualFold(actionType, string(scheduler.StorageQueue)) {
			d.Set("error_action_storage_queue", flattenAzureArmSchedulerJobActionStorage(errorAction.QueueMessage, d.Get("error_action_storage_queue")))
		} else {
			return fmt.Errorf("Unknown job type %q for scheduler job %q error action (Resource Group %q)", errorAction.Type, name, resourceGroup)
		}
	}

	//retry
	if retry := properties.Action.RetryPolicy; retry != nil {
		//if its not fixed we should not have a retry block
		if retry.RetryType == scheduler.Fixed {
			d.Set("retry", flattenAzureArmSchedulerJobActionRetry(retry))
		}
	}

	//schedule
	if recurrence := properties.Recurrence; recurrence != nil {
		d.Set("recurrence", flattenAzureArmSchedulerJobSchedule(recurrence))
	}

	d.Set("start_time", properties.StartTime.Format(time.RFC3339))
	d.Set("state", properties.State)

	//status
	status := properties.Status
	if status != nil {
		if v := status.ExecutionCount; v != nil {
			d.Set("execution_count", *v)
		}
		if v := status.FailureCount; v != nil {
			d.Set("failure_count", *v)
		}
		if v := status.FaultedCount; v != nil {
			d.Set("faulted_count", *v)
		}

		//these can be nil, if so set to empty so any outputs referencing them won't explode
		if v := status.LastExecutionTime; v != nil {
			d.Set("last_execution_time", (*v).Format(time.RFC3339))
		} else {
			d.Set("last_execution_time", "")
		}
		if v := status.NextExecutionTime; v != nil {
			d.Set("next_execution_time", (*v).Format(time.RFC3339))
		} else {
			d.Set("next_execution_time", "")
		}
	}

	return nil
}

func resourceArmSchedulerJobDelete(d *schema.ResourceData, meta interface{}) error {
	client := meta.(*ArmClient).schedulerJobsClient
	ctx := meta.(*ArmClient).StopContext

	id, err := parseAzureResourceID(d.Id())
	if err != nil {
		return err
	}

	name := id.Path["jobs"]
	resourceGroup := id.ResourceGroup
	jobCollection := id.Path["jobCollections"]

	log.Printf("[DEBUG] Deleting Scheduler Job %q (resource group %q)", name, resourceGroup)

	resp, err := client.Delete(ctx, resourceGroup, jobCollection, name)
	if err != nil {
		if !utils.ResponseWasNotFound(resp) {
			return fmt.Errorf("Error issuing delete request for Scheduler Job %q (Resource Group %q): %+v", name, resourceGroup, err)
		}
	}

	return nil
}

//expand (terraform -> API)
func expandAzureArmSchedulerJobActionRequest(b interface{}) (*scheduler.HTTPRequest, scheduler.JobActionType) {
	block := b.([]interface{})[0].(map[string]interface{})

	url := block["url"].(string)

	request := scheduler.HTTPRequest{
		URI:     &url,
		Method:  utils.String(block["method"].(string)),
		Headers: map[string]*string{},
	}

	// determine type from the url, the property validation must ensure this
	// otherwise we need to worry about what happens if neither is true
	var jobType scheduler.JobActionType
	if strings.HasPrefix(strings.ToLower(url), "https://") {
		jobType = scheduler.HTTPS
		//} else if strings.HasPrefix(strings.ToLower(url), "http://") {
	} else {
		jobType = scheduler.HTTP
	}

	//load headers
	//if v, ok := block["headers"].(map[string]interface{}); ok { //check doesn't seem to be needed
	for k, v := range block["headers"].(map[string]interface{}) {
		(request.Headers)[k] = utils.String(v.(string))
	}

	//only valid for a set
	if v, ok := block["body"].(string); ok && v != "" {
		request.Body = utils.String(block["body"].(string))
	}

	//authentications
	if v, ok := block["authentication_basic"].([]interface{}); ok && len(v) > 0 {
		b := v[0].(map[string]interface{})
		request.Authentication = &scheduler.BasicAuthentication{
			Type:     scheduler.TypeBasic,
			Username: utils.String(b["username"].(string)),
			Password: utils.String(b["password"].(string)),
		}
	}

	if v, ok := block["authentication_certificate"].([]interface{}); ok && len(v) > 0 {
		b := v[0].(map[string]interface{})
		request.Authentication = &scheduler.ClientCertAuthentication{
			Type:     scheduler.TypeClientCertificate,
			Pfx:      utils.String(b["pfx"].(string)),
			Password: utils.String(b["password"].(string)),
		}
	}

	if v, ok := block["authentication_active_directory"].([]interface{}); ok && len(v) > 0 {
		b := v[0].(map[string]interface{})
		request.Authentication = &scheduler.OAuthAuthentication{
			Type:     scheduler.TypeActiveDirectoryOAuth,
			Tenant:   utils.String(b["tenant_id"].(string)),
			ClientID: utils.String(b["client_id"].(string)),
			Audience: utils.String(b["audience"].(string)),
			Secret:   utils.String(b["secret"].(string)),
		}
	}

	return &request, jobType
}

func expandAzureArmSchedulerJobActionStorage(b interface{}) *scheduler.StorageQueueMessage {
	block := b.([]interface{})[0].(map[string]interface{})

	message := scheduler.StorageQueueMessage{
		StorageAccount: utils.String(block["storage_account_name"].(string)),
		QueueName:      utils.String(block["storage_queue_name"].(string)),
		SasToken:       utils.String(block["sas_token"].(string)),
		Message:        utils.String(block["message"].(string)),
	}

	return &message
}

func expandAzureArmSchedulerJobActionRetry(b interface{}) *scheduler.RetryPolicy {
	block := b.([]interface{})[0].(map[string]interface{})
	retry := scheduler.RetryPolicy{
		RetryType: scheduler.Fixed,
	}

	if v, ok := block["interval"].(string); ok && v != "" {
		retry.RetryInterval = utils.String(v)
	}
	if v, ok := block["count"].(int); ok {
		retry.RetryCount = utils.Int32(int32(v))
	}

	return &retry
}

func expandAzureArmSchedulerJobRecurrence(b interface{}) *scheduler.JobRecurrence {
	block := b.([]interface{})[0].(map[string]interface{})
	recurrence := scheduler.JobRecurrence{}
	schedule := scheduler.JobRecurrenceSchedule{}

	if v, ok := block["frequency"].(string); ok && v != "" {
		recurrence.Frequency = scheduler.RecurrenceFrequency(v)
	}
	if v, ok := block["interval"].(int); ok {
		recurrence.Interval = utils.Int32(int32(v))
	}
	if v, ok := block["count"].(int); ok {
		recurrence.Count = utils.Int32(int32(v))
	}
	if v, ok := block["end_time"].(string); ok && v != "" {
		endTime, _ := time.Parse(time.RFC3339, v)
		recurrence.EndTime = &date.Time{Time: endTime}
	}

	if s, ok := block["minutes"].(*schema.Set); ok && s.Len() > 0 {
		schedule.Minutes = setToSliceInt32P(s)
	}
	if s, ok := block["hours"].(*schema.Set); ok && s.Len() > 0 {
		schedule.Hours = setToSliceInt32P(s)
	}

	if s, ok := block["week_days"].(*schema.Set); ok && s.Len() > 0 {
		var slice []scheduler.DayOfWeek
		for _, m := range s.List() {
			slice = append(slice, scheduler.DayOfWeek(m.(string)))
		}
		schedule.WeekDays = &slice
	}

	if s, ok := block["month_days"].(*schema.Set); ok && s.Len() > 0 {
		schedule.MonthDays = setToSliceInt32P(s)
	}
	if s, ok := block["monthly_occurrences"].(*schema.Set); ok && s.Len() > 0 {
		var slice []scheduler.JobRecurrenceScheduleMonthlyOccurrence
		for _, e := range s.List() {
			b := e.(map[string]interface{})
			slice = append(slice, scheduler.JobRecurrenceScheduleMonthlyOccurrence{
				Day:        scheduler.JobScheduleDay(b["day"].(string)),
				Occurrence: utils.Int32(int32(b["occurrence"].(int))),
			})
		}
		schedule.MonthlyOccurrences = &slice
	}

	if schedule.Minutes != nil ||
		schedule.Hours != nil ||
		schedule.WeekDays != nil ||
		schedule.MonthDays != nil ||
		schedule.MonthlyOccurrences != nil {
		recurrence.Schedule = &schedule
	}
	return &recurrence
}

// flatten (API --> terraform)

func flattenAzureArmSchedulerJobActionRequest(request *scheduler.HTTPRequest, ob interface{}) []interface{} {
	oldBlock := map[string]interface{}{}

	if v, ok := ob.([]interface{}); ok && len(v) > 0 {
		oldBlock = v[0].(map[string]interface{})
	}

	block := map[string]interface{}{}

	if v := request.URI; v != nil {
		block["url"] = *v
	}
	if v := request.Method; v != nil {
		block["method"] = *v
	}
	if v := request.Body; v != nil {
		block["body"] = *v
	}

	if v := request.Headers; v != nil {
		headers := map[string]interface{}{}
		for k, v := range v {
			headers[k] = *v
		}

		block["headers"] = headers
	}

	if auth := request.Authentication; auth != nil {

		authBlock := map[string]interface{}{}

		if basic, ok := auth.AsBasicAuthentication(); ok {
			block["authentication_basic"] = []interface{}{authBlock}

			if v := basic.Username; v != nil {
				authBlock["username"] = *v
			}

			//password is always blank, so preserve state
			if v, ok := oldBlock["authentication_basic"].([]interface{}); ok && len(v) > 0 {
				oab := v[0].(map[string]interface{})
				authBlock["password"] = oab["password"]
			}

		} else if cert, ok := auth.AsClientCertAuthentication(); ok {
			block["authentication_certificate"] = []interface{}{authBlock}

			//pfx and password are always empty, so preserve state
			if v, ok := oldBlock["authentication_certificate"].([]interface{}); ok && len(v) > 0 {
				oab := v[0].(map[string]interface{})
				authBlock["pfx"] = oab["pfx"]
				authBlock["password"] = oab["password"]
			}

			if v := cert.CertificateThumbprint; v != nil {
				authBlock["thumbprint"] = *v
			}
			if v := cert.CertificateExpirationDate; v != nil {
				authBlock["expiration"] = (*v).Format(time.RFC3339)
			}
			if v := cert.CertificateSubjectName; v != nil {
				authBlock["subject_name"] = *v
			}

		} else if oauth, ok := auth.AsOAuthAuthentication(); ok {
			block["authentication_active_directory"] = []interface{}{authBlock}

			if v := oauth.Audience; v != nil {
				authBlock["audience"] = *v
			}
			if v := oauth.ClientID; v != nil {
				authBlock["client_id"] = *v
			}
			if v := oauth.Tenant; v != nil {
				authBlock["tenant_id"] = *v
			}

			//secret is always empty, so preserve state
			if v, ok := oldBlock["authentication_active_directory"].([]interface{}); ok && len(v) > 0 {
				oab := v[0].(map[string]interface{})
				authBlock["secret"] = oab["secret"]
			}
		}
	}

	return []interface{}{block}
}

func flattenAzureArmSchedulerJobActionStorage(request *scheduler.StorageQueueMessage, ob interface{}) []interface{} {
	block := map[string]interface{}{}
	oldBlock := map[string]interface{}{}

	if v, ok := ob.([]interface{}); ok && len(v) > 0 {
		oldBlock = v[0].(map[string]interface{})
	}

	if v := request.StorageAccount; v != nil {
		block["storage_account_name"] = *v
	}
	if v := request.QueueName; v != nil {
		block["storage_queue_name"] = *v
	}
	if v := request.Message; v != nil {
		block["message"] = *v
	}

	if v, ok := oldBlock["sas_token"].(string); ok {
		block["sas_token"] = v
	}

	return []interface{}{block}
}

func flattenAzureArmSchedulerJobActionRetry(retry *scheduler.RetryPolicy) []interface{} {
	block := map[string]interface{}{}

	block["type"] = string(retry.RetryType)
	if v := retry.RetryInterval; v != nil {
		block["interval"] = *v
	}
	if v := retry.RetryCount; v != nil {
		block["count"] = *v
	}

	return []interface{}{block}
}

func flattenAzureArmSchedulerJobSchedule(recurrence *scheduler.JobRecurrence) []interface{} {
	block := map[string]interface{}{}

	block["frequency"] = string(recurrence.Frequency)

	if v := recurrence.Interval; v != nil {
		block["interval"] = *v
	}
	if v := recurrence.Count; v != nil {
		block["count"] = *v
	}
	if v := recurrence.EndTime; v != nil {
		block["end_time"] = (*v).Format(time.RFC3339)
	}

	if schedule := recurrence.Schedule; schedule != nil {

		if v := schedule.Minutes; v != nil {
			block["minutes"] = sliceToSetInt32(*v)
		}
		if v := schedule.Hours; v != nil {
			block["hours"] = sliceToSetInt32(*v)
		}

		if v := schedule.WeekDays; v != nil {
			set := &schema.Set{F: schema.HashString}
			for _, v := range *v {
				set.Add(string(v))
			}
			block["week_days"] = set
		}
		if v := schedule.MonthDays; v != nil {
			block["month_days"] = sliceToSetInt32(*v)
		}

		if monthly := schedule.MonthlyOccurrences; monthly != nil {
			set := &schema.Set{F: resourceAzureRMSchedulerJobMonthlyOccurrenceHash}
			for _, e := range *monthly {

				m := map[string]interface{}{
					"day": string(e.Day),
				}

				if v := e.Occurrence; v != nil {
					m["occurrence"] = int(*v)
				}

				set.Add(m)
			}
			block["monthly_occurrences"] = set
		}
	}

	return []interface{}{block}
}

func resourceAzureRMSchedulerJobMonthlyOccurrenceHash(v interface{}) int {
	var buf bytes.Buffer
	m := v.(map[string]interface{})

	//day returned by azure is in a different case then the API constants
	buf.WriteString(fmt.Sprintf("%s-", strings.ToLower(m["day"].(string))))
	buf.WriteString(fmt.Sprintf("%d-", m["occurrence"].(int)))

	return hashcode.String(buf.String())
}

func sliceToSetInt32(slice []int32) *schema.Set {
	set := &schema.Set{F: set.HashInt}
	for _, v := range slice {
		set.Add(int(v))
	}
	return set
}

func setToSliceInt32P(set *schema.Set) *[]int32 {
	var slice []int32
	for _, m := range set.List() {
		slice = append(slice, int32(m.(int)))
	}
	return &slice
}<|MERGE_RESOLUTION|>--- conflicted
+++ resolved
@@ -52,7 +52,6 @@
 			},
 
 			//actions
-<<<<<<< HEAD
 			"action_web": resourceArmSchedulerJobActionWebSchema("action_web",
 				[]string{"action_storage_queue"}),
 			"action_storage_queue": resourceArmSchedulerJobActionStorageSchema("action_storage_queue",
@@ -63,12 +62,6 @@
 				[]string{"error_action_storage_queue"}),
 			"error_action_storage_queue": resourceArmSchedulerJobActionStorageSchema("error_action_storage_queue",
 				[]string{"error_action_web"}),
-=======
-			"action_web": resourceArmSchedulerJobActionWebSchema("action_web"),
-
-			//each action can also be an error action
-			"error_action_web": resourceArmSchedulerJobActionWebSchema("error_action_web"),
->>>>>>> 2c9a46aa
 
 			//retry policy
 			"retry": {
@@ -438,14 +431,9 @@
 func resourceArmSchedulerJobCustomizeDiff(diff *schema.ResourceDiff, v interface{}) error {
 
 	_, hasWeb := diff.GetOk("action_web")
-<<<<<<< HEAD
 	_, hasStorage := diff.GetOk("action_storage_queue")
 	if !hasWeb && !hasStorage {
 		return fmt.Errorf("One of `action_web`, `action_servicebus` or `action_storage_queue` must be set")
-=======
-	if !hasWeb {
-		return fmt.Errorf("One of `action_web`, `action_servicebus` or `action_storagequeue` must be set")
->>>>>>> 2c9a46aa
 	}
 
 	if b, ok := diff.GetOk("recurrence"); ok {
@@ -526,12 +514,9 @@
 	//action
 	if b, ok := d.GetOk("action_web"); ok {
 		job.Properties.Action.Request, job.Properties.Action.Type = expandAzureArmSchedulerJobActionRequest(b)
-<<<<<<< HEAD
 	} else if b, ok := d.GetOk("action_storage_queue"); ok {
 		job.Properties.Action.QueueMessage = expandAzureArmSchedulerJobActionStorage(b)
 		job.Properties.Action.Type = scheduler.StorageQueue
-=======
->>>>>>> 2c9a46aa
 	}
 
 	//error action
